--- conflicted
+++ resolved
@@ -95,7 +95,6 @@
             out = out.permute(0, 1, 4, 3, 2)
             return out
         
-<<<<<<< HEAD
         x_norm = self.norm(x_flat)
         x_mamba = self.mamba(x_norm)
         out = x_mamba.transpose(-1, -2).reshape(B, C, *img_dims)
@@ -140,37 +139,6 @@
         out = out.permute(0, 1, 4, 3, 2)  # Convert back to (B, C, Z, Y, X)
 
         return out
-=======
-        
-        if xy_scan:
-
-            # ** Step 1: Permute to prioritize X over (Y, Z) **
-            x = x.permute(0, 1, 4, 3, 2)  # Now (B, C, X, Y, Z)
-
-            # ** Step 2: Apply diagonal scan order in (Y, Z) **
-            X, Y, Z = img_dims[2], img_dims[1], img_dims[0]  # Extract dimensions
-
-            # Create sorting indices for diagonal traversal in (Y, Z)
-            z_coords, y_coords = torch.meshgrid(
-                torch.arange(Z, device=x.device), torch.arange(Y, device=x.device), indexing='ij'
-            )
-            diag_order = torch.argsort(z_coords + y_coords, dim=None)  # Sort by diagonal sum
-
-            # Reshape and apply diagonal ordering within each X slice
-            x_flat = x.reshape(B, C, X, Y * Z)  # Flatten (Y, Z)
-            x_flat = x_flat[:, :, :, diag_order]  # Apply diagonal scan order
-
-            # ** Step 3: Flatten and process with Mamba **
-            x_flat = x_flat.reshape(B, C, X * Y * Z).transpose(-1, -2)  # Final flattening
-            x_norm = self.norm(x_flat)
-            x_mamba = self.mamba(x_norm)
-
-            # ** Step 4: Restore original image dimensions and ordering **
-            out = x_mamba.transpose(-1, -2).reshape(B, C, X, Y, Z)  # Reshape back
-            out = out.permute(0, 1, 4, 3, 2)  # Convert back to (B, C, Z, Y, X)
-
-            return out
->>>>>>> 1e132ca3
 
 
 class BasicResBlock(nn.Module):
